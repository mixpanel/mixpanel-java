<project xmlns="http://maven.apache.org/POM/4.0.0" xmlns:xsi="http://www.w3.org/2001/XMLSchema-instance" xsi:schemaLocation="http://maven.apache.org/POM/4.0.0 http://maven.apache.org/xsd/maven-4.0.0.xsd">
  <modelVersion>4.0.0</modelVersion>

  <groupId>com.mixpanel</groupId>
  <artifactId>mixpanel-java</artifactId>
  <version>1.6.1</version>
  <packaging>jar</packaging>
  <name>mixpanel-java</name>
  <description>
    <![CDATA[A library for tracking Mixpanel events and updating Mixpanel people analytics profiles within Java applications.]]>
  </description>

  <url>https://github.com/mixpanel/mixpanel-java</url>

  <licenses>
    <license>
      <name>The Apache Software License, Version 2.0</name>
      <url>http://www.apache.org/licenses/LICENSE-2.0.txt</url>
      <distribution>repo</distribution>
      <comments>A business-friendly OSS license</comments>
    </license>
  </licenses>

  <scm>
    <connection>scm:git:https://github.com/mixpanel/mixpanel-java.git</connection>
    <developerConnection>scm:git:git@github.com:mixpanel/mixpanel-java.git</developerConnection>
    <url>https://github.com/mixpanel/mixpanel-java</url>
  </scm>

  <developers>
    <developer>
      <id>mixpanel</id>
      <name>Mixpanel, Inc</name>
      <email>dev@mixpanel.com</email>
      <url>http://www.mixpanel.com</url>
    </developer>
  </developers>

  <properties>
    <project.build.sourceEncoding>UTF-8</project.build.sourceEncoding>
    <maven.compiler.source>1.8</maven.compiler.source>
    <maven.compiler.target>1.8</maven.compiler.target>
  </properties>

  <distributionManagement>
    <snapshotRepository>
      <id>central</id>
      <url>https://central.sonatype.com/repository/maven-snapshots/</url>
    </snapshotRepository>
  </distributionManagement>

  <build>
    <resources>
      <resource>
        <directory>src/main/resources</directory>
        <filtering>true</filtering>
        <includes>
          <include>**/*.properties</include>
        </includes>
      </resource>
    </resources>

    <plugins>
      <!-- Central Publishing Maven Plugin for Maven Central Portal -->
      <plugin>
        <groupId>org.sonatype.central</groupId>
        <artifactId>central-publishing-maven-plugin</artifactId>
        <version>0.9.0</version>
        <extensions>true</extensions>
        <configuration>
          <publishingServerId>central</publishingServerId>
          <deploymentName>mixpanel-java-${project.version}</deploymentName>
          <!-- Set autoPublish to true for CI/CD, false for manual review -->
          <autoPublish>false</autoPublish>
        </configuration>
      </plugin>

      <plugin>
        <groupId>org.apache.maven.plugins</groupId>
        <artifactId>maven-source-plugin</artifactId>
        <version>2.2.1</version>
        <executions>
          <execution>
            <id>attach-sources</id>
            <goals>
              <goal>jar-no-fork</goal>
            </goals>
          </execution>
        </executions>
      </plugin>
      <plugin>
        <groupId>org.apache.maven.plugins</groupId>
        <artifactId>maven-javadoc-plugin</artifactId>
        <version>2.9.1</version>
        <executions>
          <execution>
            <id>attach-javadocs</id>
            <goals>
              <goal>jar</goal>
            </goals>
          </execution>
        </executions>
      </plugin>

      <plugin>
        <groupId>org.apache.maven.plugins</groupId>
        <artifactId>maven-gpg-plugin</artifactId>
        <version>3.2.4</version>
        <executions>
          <execution>
            <id>sign-artifacts</id>
            <phase>verify</phase>
            <goals>
              <goal>sign</goal>
            </goals>
            <configuration>
              <gpgArguments>
                <arg>--pinentry-mode</arg>
                <arg>loopback</arg>
              </gpgArguments>
            </configuration>
          </execution>
        </executions>
      </plugin>

      <!-- Surefire plugin for test configuration -->
      <plugin>
        <groupId>org.apache.maven.plugins</groupId>
        <artifactId>maven-surefire-plugin</artifactId>
        <version>3.2.5</version>
        <configuration>
          <systemPropertyVariables>
            <java.util.logging.config.file>src/test/resources/logging.properties</java.util.logging.config.file>
          </systemPropertyVariables>
        </configuration>
      </plugin>
    </plugins>
  </build>

  <dependencies>
    <dependency>
      <groupId>junit</groupId>
      <artifactId>junit</artifactId>
      <version>4.13.2</version>
      <scope>test</scope>
    </dependency>

    <dependency>
      <groupId>org.json</groupId>
      <artifactId>json</artifactId>
      <version>20231013</version>
    </dependency>
<<<<<<< HEAD

    <dependency>
      <groupId>io.github.jamsesso</groupId>
      <artifactId>json-logic-java</artifactId>
      <version>1.1.0</version>
    </dependency>

    <!-- Jackson for high-performance JSON serialization (optional) -->
    <!-- Users can include this dependency for improved performance with large batches -->
    <dependency>
      <groupId>com.fasterxml.jackson.core</groupId>
      <artifactId>jackson-databind</artifactId>
      <version>2.20.0</version>
      <scope>provided</scope>
    </dependency>
=======
>>>>>>> e947df40
  </dependencies>
</project><|MERGE_RESOLUTION|>--- conflicted
+++ resolved
@@ -150,7 +150,6 @@
       <artifactId>json</artifactId>
       <version>20231013</version>
     </dependency>
-<<<<<<< HEAD
 
     <dependency>
       <groupId>io.github.jamsesso</groupId>
@@ -166,7 +165,5 @@
       <version>2.20.0</version>
       <scope>provided</scope>
     </dependency>
-=======
->>>>>>> e947df40
   </dependencies>
 </project>